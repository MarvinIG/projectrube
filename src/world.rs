use std::collections::HashMap;

use bevy::math::Affine3A;
use bevy::pbr::MeshMaterial3d;
use bevy::prelude::*;
use bevy::render::mesh::{Indices, Mesh, Mesh3d};
use bevy::render::primitives::{Aabb, Frustum};
use bevy::tasks::{AsyncComputeTaskPool, Task};
use block_mesh::ndshape::{ConstShape3u32, Shape};
use block_mesh::{
    GreedyQuadsBuffer, MergeVoxel, RIGHT_HANDED_Y_UP_CONFIG, Voxel, VoxelVisibility, greedy_quads,
};
use fastnoise_lite::{FastNoiseLite, NoiseType};
use futures_lite::future;

use crate::player::PlayerCam;
use crate::settings::NoiseSettings;
use crate::state::AppState;

/// Size of one cubic chunk edge in blocks.
pub const CHUNK_SIZE: i32 = 32;
/// Maximum vertical height of the world in blocks.
pub const MAX_HEIGHT: i32 = 256;

const CHUNK_SIZE_U32: u32 = CHUNK_SIZE as u32;
const LOD2_SIZE_U32: u32 = CHUNK_SIZE_U32 / 2;

/// Runtime-configurable world generation parameters.
#[derive(Resource)]
pub struct WorldParams {
    /// Number of chunks to generate outwards from the player along each axis.
    pub view_width: i32,
}

impl Default for WorldParams {
    fn default() -> Self {
        Self { view_width: 4 }
    }
}

/// Handle to the material used for all chunks.
#[derive(Resource)]
struct ChunkMaterial(pub Handle<StandardMaterial>);

/// Mapping of generated chunk coordinates to entities.
#[derive(Resource, Default)]
struct ChunkMap {
    entities: HashMap<IVec3, Entity>,
}

/// Pending background generation tasks.
///
/// Each entry tracks the requested level of detail so that
/// pending work can be cancelled or replaced if the player
/// approaches a chunk and it needs to be regenerated at a
/// higher resolution.
#[derive(Resource, Default)]
struct PendingTasks {
    tasks: HashMap<IVec3, (u32, Task<(IVec3, u32, Mesh)>)>,
}

/// Component tagging a chunk mesh entity.
#[derive(Component)]
pub struct Chunk {
    pub coord: IVec3,
    pub lod: u32,
}

/// Plugin managing world chunk generation and rendering.
pub struct WorldPlugin;

impl Plugin for WorldPlugin {
    fn build(&self, app: &mut App) {
        app.init_resource::<ChunkMap>()
            .init_resource::<PendingTasks>()
            .add_systems(OnEnter(AppState::Playing), setup_chunk_material)
            .add_systems(
                Update,
                (
                    spawn_required_chunks,
                    process_chunk_tasks,
                    frustum_cull_chunks,
                )
                    .run_if(in_state(AppState::Playing)),
            )
            .add_systems(OnExit(AppState::Playing), cleanup_chunks);
    }
}

fn setup_chunk_material(mut commands: Commands, mut materials: ResMut<Assets<StandardMaterial>>) {
    let material = materials.add(StandardMaterial {
        base_color: Color::WHITE,
        ..default()
    });
    commands.insert_resource(ChunkMaterial(material));
}

fn spawn_required_chunks(
    mut commands: Commands,
    params: Res<WorldParams>,
    settings: Res<NoiseSettings>,
    mut pending: ResMut<PendingTasks>,
    mut map: ResMut<ChunkMap>,
    player: Query<&Transform, With<PlayerCam>>,
    chunks: Query<&Chunk>,
) {
    let pool = AsyncComputeTaskPool::get();
    let player_pos = player.single().map(|t| t.translation).unwrap_or(Vec3::ZERO);
    let player_chunk = IVec3::new(
        (player_pos.x / CHUNK_SIZE as f32).floor() as i32,
        0,
        (player_pos.z / CHUNK_SIZE as f32).floor() as i32,
    );

    // Despawn chunks far outside the view radius
    let mut to_remove = Vec::new();
    for (coord, entity) in map.entities.iter() {
        let dist = (coord.x - player_chunk.x)
            .abs()
            .max((coord.z - player_chunk.z).abs());
        if dist > params.view_width + 2 {
            commands.entity(*entity).despawn();
            to_remove.push(*coord);
        }
    }
    for coord in to_remove {
        map.entities.remove(&coord);
    }

    // Queue missing chunks for generation
    let vertical_chunks = MAX_HEIGHT / CHUNK_SIZE;
    for x in -params.view_width..=params.view_width {
        for z in -params.view_width..=params.view_width {
            let dist = x.abs().max(z.abs());
            let required_lod = if dist <= 3 { 1 } else { 2 };
            for y in 0..vertical_chunks {
                let coord = player_chunk + IVec3::new(x, y, z);

<<<<<<< HEAD
            if let Some(&entity) = map.entities.get(&coord) {
                if let Ok(chunk) = chunks.get(entity) {
                    if chunk.lod != required_lod {
                        commands.entity(entity).despawn();
                        map.entities.remove(&coord);
=======
                if let Some(&entity) = map.entities.get(&coord) {
                    if let Ok(chunk) = chunks.get(entity) {
                        if chunk.lod != required_lod {
                            commands.entity(entity).despawn();
                            map.entities.remove(&coord);
                        } else {
                            continue;
                        }
>>>>>>> c21c95f7
                    } else {
                        continue;
                    }
                }

                if let Some((lod, _)) = pending.tasks.get(&coord) {
                    if *lod == required_lod {
                        continue;
                    }
                    pending.tasks.remove(&coord);
                }

<<<<<<< HEAD
            let settings = settings.clone();
            let task = pool.spawn(async move {
                let mesh = generate_chunk_mesh(coord, required_lod, settings);
                (coord, required_lod, mesh)
            });
            pending.tasks.insert(coord, (required_lod, task));
=======
                let settings = settings.clone();
                let task = pool.spawn(async move {
                    let mesh = generate_chunk_mesh(coord, required_lod, settings);
                    (coord, required_lod, mesh)
                });
                pending.tasks.insert(coord, (required_lod, task));
>>>>>>> c21c95f7
            }
        }
    }
}

fn process_chunk_tasks(
    mut commands: Commands,
    mut pending: ResMut<PendingTasks>,
    mut map: ResMut<ChunkMap>,
    mut meshes: ResMut<Assets<Mesh>>,
    material: Res<ChunkMaterial>,
) {
    let mut finished = Vec::new();
    for (coord, (_lod, task)) in pending.tasks.iter_mut() {
        if let Some((c, lod, mesh)) = future::block_on(future::poll_once(task)) {
            let handle = meshes.add(mesh);
            let entity = commands
                .spawn((
                    Mesh3d(handle),
                    MeshMaterial3d(material.0.clone()),
                    Transform::from_xyz(
                        c.x as f32 * CHUNK_SIZE as f32,
                        c.y as f32 * CHUNK_SIZE as f32,
                        c.z as f32 * CHUNK_SIZE as f32,
                    ),
                    Visibility::default(),
                    Chunk { coord: c, lod },
                ))
                .id();
            map.entities.insert(c, entity);
            finished.push(*coord);
        }
    }
    for coord in finished {
        pending.tasks.remove(&coord);
    }
}

fn cleanup_chunks(
    mut commands: Commands,
    chunks: Query<Entity, With<Chunk>>,
    mut map: ResMut<ChunkMap>,
    mut pending: ResMut<PendingTasks>,
) {
    for e in &chunks {
        commands.entity(e).despawn();
    }
    map.entities.clear();
    pending.tasks.clear();
}

fn frustum_cull_chunks(
    cam: Query<(&Frustum, &GlobalTransform), With<Camera3d>>,
    mut q: Query<(&Transform, &mut Visibility), With<Chunk>>,
) {
    let Ok((frustum, _cam_transform)) = cam.single() else {
        return;
    };
    let aabb = Aabb::from_min_max(Vec3::ZERO, Vec3::splat(CHUNK_SIZE as f32));
    for (transform, mut vis) in &mut q {
        let world_from_local = Affine3A::from_mat4(transform.compute_matrix());
        let visible = frustum.intersects_obb(&aabb, &world_from_local, true, true);
        *vis = if visible {
            Visibility::Visible
        } else {
            Visibility::Hidden
        };
    }
}

// === Meshing ===

#[derive(Clone, Copy, Eq, PartialEq)]
enum BlockType {
    Empty,
    Grass,
    Dirt,
    Stone,
}

const EMPTY: BlockType = BlockType::Empty;
const GRASS: BlockType = BlockType::Grass;
const DIRT: BlockType = BlockType::Dirt;
const STONE: BlockType = BlockType::Stone;

impl Voxel for BlockType {
    fn get_visibility(&self) -> VoxelVisibility {
        match self {
            BlockType::Empty => VoxelVisibility::Empty,
            _ => VoxelVisibility::Opaque,
        }
    }
}

impl MergeVoxel for BlockType {
    type MergeValue = BlockType;
    fn merge_value(&self) -> Self::MergeValue {
        *self
    }
}

fn generate_chunk_mesh(coord: IVec3, lod: u32, settings: NoiseSettings) -> Mesh {
    match lod {
        1 => build_mesh::<{ CHUNK_SIZE_U32 + 3 }>(coord, lod, &settings),
        2 => build_mesh::<{ LOD2_SIZE_U32 + 3 }>(coord, lod, &settings),
        _ => build_mesh::<{ CHUNK_SIZE_U32 + 3 }>(coord, 1, &settings),
    }
}

fn build_mesh<const N: u32>(coord: IVec3, lod: u32, settings: &NoiseSettings) -> Mesh {
    let size = N - 2;

    let shape = ConstShape3u32::<{ N }, { N }, { N }> {};
    let mut voxels = vec![EMPTY; (N * N * N) as usize];

    // 2D terrain noise layers for varied heights
    let mut noises = Vec::new();
    for layer in &settings.layers {
        let mut n = FastNoiseLite::with_seed(layer.seed);
        n.set_noise_type(Some(NoiseType::Perlin));
        n.set_frequency(Some(layer.frequency));
        noises.push((n, layer.amplitude));
    }

    // 3D noise for sparse caves and cliffs
    let mut cave = FastNoiseLite::with_seed(3);
    cave.set_noise_type(Some(NoiseType::Perlin));
    cave.set_frequency(Some(0.05));

    // Helper closure to sample the terrain height at a world position
    let sample_height = |x: f32, z: f32| {
        let mut h = 20.0;
        for (noise, amp) in &noises {
            h += noise.get_noise_2d(x, z) * amp;
        }
        h
    };

    for z in 0..=size + 1 {
        for x in 0..=size + 1 {
            let wx = coord.x * CHUNK_SIZE + ((x as i32 - 1) * lod as i32);
            let wz = coord.z * CHUNK_SIZE + ((z as i32 - 1) * lod as i32);

            let mut height = if lod == 1 {
                sample_height(wx as f32, wz as f32)
            } else {
                let offsets = [0.0, lod as f32];
                let mut sum = 0.0;
                for ox in offsets {
                    for oz in offsets {
                        sum += sample_height(wx as f32 + ox, wz as f32 + oz);
<<<<<<< HEAD
            }
=======
                    }
>>>>>>> c21c95f7
                }
                sum / 4.0
            };
            height = (height / 2.0).round() * 2.0; // create plateaus
            let height = height.clamp(1.0, (MAX_HEIGHT - 1) as f32).round() as i32;

            for y in 1..=size + 1 {
                let wy = coord.y * CHUNK_SIZE + ((y as i32 - 1) * lod as i32);
                if wy > height {
                    continue;
                }

                let noise = cave.get_noise_3d(wx as f32, wy as f32, wz as f32);
                if noise > 0.9 {
                    continue; // carve cave
                }
                let idx = shape.linearize([x, y, z]) as usize;
                voxels[idx] = if wy == height {
                    GRASS
                } else if wy == height - 1 {
                    DIRT
                } else {
                    STONE
                };
            }
        }
    }

    let mut buffer = GreedyQuadsBuffer::new(voxels.len());
    greedy_quads(
        &voxels,
        &shape,
        [1; 3],
        [size + 1; 3],
        &RIGHT_HANDED_Y_UP_CONFIG.faces,
        &mut buffer,
    );

    let mut positions: Vec<[f32; 3]> = Vec::new();
    let mut normals: Vec<[f32; 3]> = Vec::new();
    let mut colors: Vec<[f32; 4]> = Vec::new();
    let mut indices: Vec<u32> = Vec::new();

    for (face, group) in RIGHT_HANDED_Y_UP_CONFIG
        .faces
        .iter()
        .zip(buffer.quads.groups.iter())
    {
        for quad in group.iter() {
            let start = positions.len() as u32;
            let mut face_positions = face.quad_mesh_positions(quad, lod as f32);
            for p in &mut face_positions {
                p[0] -= lod as f32;
                p[1] -= lod as f32;
                p[2] -= lod as f32;
            }
            positions.extend_from_slice(&face_positions);
            normals.extend_from_slice(&face.quad_mesh_normals());
            indices.extend_from_slice(&face.quad_mesh_indices(start));

            let normal = face.quad_mesh_normals()[0];
            let mut min = quad.minimum;
            if normal[0] > 0.0 {
                min[0] -= 1;
            }
            if normal[1] > 0.0 {
                min[1] -= 1;
            }
            if normal[2] > 0.0 {
                min[2] -= 1;
            }
            let voxel = voxels[shape.linearize(min) as usize];
            let color = match voxel {
                GRASS => [0.1, 0.8, 0.1, 1.0],
                DIRT => [0.55, 0.27, 0.07, 1.0],
                STONE => [0.6, 0.6, 0.6, 1.0],
                _ => [1.0, 1.0, 1.0, 1.0],
            };
            colors.extend_from_slice(&[color; 4]);
        }
    }

    use bevy::render::mesh::PrimitiveTopology;
    use bevy::render::render_asset::RenderAssetUsages;
    let mut mesh = Mesh::new(
        PrimitiveTopology::TriangleList,
        RenderAssetUsages::default(),
    );
    mesh.insert_attribute(Mesh::ATTRIBUTE_POSITION, positions);
    mesh.insert_attribute(Mesh::ATTRIBUTE_NORMAL, normals);
    mesh.insert_attribute(Mesh::ATTRIBUTE_COLOR, colors);
    mesh.insert_indices(Indices::U32(indices));
    mesh
}<|MERGE_RESOLUTION|>--- conflicted
+++ resolved
@@ -136,13 +136,6 @@
             for y in 0..vertical_chunks {
                 let coord = player_chunk + IVec3::new(x, y, z);
 
-<<<<<<< HEAD
-            if let Some(&entity) = map.entities.get(&coord) {
-                if let Ok(chunk) = chunks.get(entity) {
-                    if chunk.lod != required_lod {
-                        commands.entity(entity).despawn();
-                        map.entities.remove(&coord);
-=======
                 if let Some(&entity) = map.entities.get(&coord) {
                     if let Ok(chunk) = chunks.get(entity) {
                         if chunk.lod != required_lod {
@@ -151,7 +144,6 @@
                         } else {
                             continue;
                         }
->>>>>>> c21c95f7
                     } else {
                         continue;
                     }
@@ -164,21 +156,12 @@
                     pending.tasks.remove(&coord);
                 }
 
-<<<<<<< HEAD
             let settings = settings.clone();
             let task = pool.spawn(async move {
                 let mesh = generate_chunk_mesh(coord, required_lod, settings);
                 (coord, required_lod, mesh)
             });
             pending.tasks.insert(coord, (required_lod, task));
-=======
-                let settings = settings.clone();
-                let task = pool.spawn(async move {
-                    let mesh = generate_chunk_mesh(coord, required_lod, settings);
-                    (coord, required_lod, mesh)
-                });
-                pending.tasks.insert(coord, (required_lod, task));
->>>>>>> c21c95f7
             }
         }
     }
@@ -330,11 +313,7 @@
                 for ox in offsets {
                     for oz in offsets {
                         sum += sample_height(wx as f32 + ox, wz as f32 + oz);
-<<<<<<< HEAD
-            }
-=======
-                    }
->>>>>>> c21c95f7
+            }
                 }
                 sum / 4.0
             };
